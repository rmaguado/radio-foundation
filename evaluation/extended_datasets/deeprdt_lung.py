--- conflicted
+++ resolved
@@ -13,94 +13,16 @@
         checkpoint_name: str,
         label: str,
     ):
-<<<<<<< HEAD
-        self.dataset = dataset
-        self.indexes = indexes
-        self.subset_len = len(indexes)
-
-    def __len__(self):
-        return self.subset_len
-
-    def __getitem__(self, index):
-        return self.dataset[self.indexes[index]]
-
-
-class DeepRDT_Responses(DicomCTVolumesFull):
-    def __init__(self, metadata_path: str, root_path: str, transform, max_workers: int):
-        self.metadata = pd.read_csv(metadata_path)
-        super().__init__(
-            dataset_name="DeepRDT-lung_eval",
-            root_path=root_path,
-            transform=transform,
-        )
-        self.max_workers = max_workers
-
-    def create_entries(self) -> np.ndarray:
-        """
-        Generates a numpy memmap object pointing to the sqlite database rows of dicom paths.
-
-        Returns:
-            np.ndarray: The entries dataset (memmap).
-        """
-        logger.info(f"Creating entries for {self.dataset_name}.")
-
-        dataset_names = self.cursor.execute(f"SELECT dataset FROM datasets").fetchall()
-
-        entries_dtype = [
-            ("dataset", "U256"),
-            ("rowid", np.uint32),
-            ("map_id", "U256"),
-            ("response", np.bool),
-        ]
-        entries = []
-        for dataset_name in dataset_names:
-            dataset_name = dataset_name[0]
-            dataset_series = self.cursor.execute(
-                f"SELECT rowid, map_id FROM '{dataset_name}'"
-            ).fetchall()
-
-            for rowid, map_id in dataset_series:
-
-                matches = self.metadata[self.metadata["MAPID"] == int(map_id)][
-                    "respuesta"
-                ]
-                if matches.shape[0] != 1:
-                    raise ValueError(
-                        f"Expected exactly one match for MAPID={map_id}, but found {matches.shape[0]}."
-                    )
-                response_text = matches.iloc[0]
-
-                # 1-Completa, 2-Parcial, 3-Estable, 4-Progresion
-                response = response_text in ["1-Completa", "2-Parcial"]
-
-                entries.append((dataset_name, rowid, map_id, response))
-
-        logger.info(f"Total number of scans: {len(entries)}.")
-
-        entries_array = np.array(entries, dtype=entries_dtype)
-
-        entries_dir = self.get_entries_dir()
-        logger.info(f"Saving entries to {entries_dir}.")
-        np.save(entries_dir, entries_array)
-        return np.load(entries_dir, mmap_mode="r")
-
-    def get_image_data(self, index: int) -> Tuple[torch.Tensor, str]:
-        dataset_name, rowid, map_id, response = self.entries[index]
-
-        self.cursor.execute(
-            f"SELECT series_id, map_id FROM '{dataset_name}' WHERE rowid = {rowid}"
-        )
-        series_id, map_id = self.cursor.fetchone()
-=======
         self.embeddings_path = os.path.join(
             "evaluation/cache/DeepRDT-lung_eval",
             run_name,
             checkpoint_name,
         )
-        
+
         self.metadata = pd.read_csv(metadata_path)
-        self.map_ids = [file.split(".npy")[0] for file in os.listdir(self.embeddings_path)]
->>>>>>> c02646e7
+        self.map_ids = [
+            file.split(".npy")[0] for file in os.listdir(self.embeddings_path)
+        ]
 
         if label == "response":
             self.target_fnc = self.get_response
@@ -114,12 +36,8 @@
     def get_embeddings(self, map_id: str):
         return np.load(os.path.join(self.embeddings_path, f"{map_id}.npy"))
 
-<<<<<<< HEAD
-        return stack_data, map_id, response
-=======
     def get_metadata(self, map_id) -> np.ndarray:
         return self.metadata[self.metadata["MAPID"] == int(map_id)].iloc[0]
->>>>>>> c02646e7
 
     def get_response(self, metadata_row: pd.Series) -> bool:
         response_text = metadata_row["respuesta"]
@@ -144,18 +62,9 @@
         return len(self.map_ids)
 
     def __getitem__(self, index: int) -> Tuple[torch.Tensor, Any]:
-<<<<<<< HEAD
-        try:
-            image, map_id, response = self.get_image_data(index)
-        except Exception as e:
-            raise RuntimeError(f"can not read image for sample {index}") from e
-
-        transformed_image = self.transform(image)
-=======
         map_id = self.map_ids[index]
         embeddings = self.get_embeddings(map_id)
-        
+
         label = self.get_target(index)
->>>>>>> c02646e7
 
         return torch.tensor(embeddings), label