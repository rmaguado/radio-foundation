*
!.gitignore
<<<<<<< HEAD
=======
!*.ipynb
>>>>>>> 76e9ef81
!*.py<|MERGE_RESOLUTION|>--- conflicted
+++ resolved
@@ -1,7 +1,4 @@
 *
 !.gitignore
-<<<<<<< HEAD
-=======
 !*.ipynb
->>>>>>> 76e9ef81
 !*.py